use libp2p::{
<<<<<<< HEAD
    core::ConnectedPoint,
    futures::{stream, StreamExt},
=======
    futures::StreamExt,
>>>>>>> b0a75c3a
    identify,
    identity,
    Multiaddr,
    PeerId,
    request_response::{self, ProtocolSupport},
    StreamProtocol,
    swarm::{/*dial_opts::{DialOpts, PeerCondition},*/ NetworkBehaviour, SwarmEvent},
};
use serde::{Serialize, Deserialize};
use std::{collections::BTreeMap, error::Error};
use tokio::{select, time::{interval, Duration}};
use tracing_subscriber::filter::EnvFilter;

/// agent version
const AGENT_VERSION: &'static str = "peer/0.0.1";
const PROTOCOL: &'static str = "/foo/1";

#[derive(Debug, Serialize, Deserialize)]
struct GreetRequest {
    message: String,
    address: Multiaddr,
}

#[derive(Debug, Serialize, Deserialize)]
struct GreetResponse {
    message: String,
    address: Multiaddr,
}

#[derive(NetworkBehaviour)]
struct Behaviour {
    identify: identify::Behaviour,
    request_response: request_response::cbor::Behaviour<GreetRequest, GreetResponse>,
}

#[tokio::main]
async fn main() -> Result<(), Box<dyn Error>> {
    let _ = tracing_subscriber::fmt()
        .with_env_filter(EnvFilter::from_default_env())
        .try_init();

    let local_key = identity::Keypair::generate_ed25519();
    let local_peer_id = PeerId::from(local_key.public());
    println!("local peer id: {local_peer_id}");

    let mut swarm = libp2p::SwarmBuilder::with_existing_identity(local_key)
        .with_tokio()
        .with_quic()
        .with_behaviour(|key| Behaviour {
            identify: {
                let cfg = identify::Config::new(PROTOCOL.to_string(), key.public())
                    .with_push_listen_addr_updates(true)
                    .with_agent_version(AGENT_VERSION.to_string());
                identify::Behaviour::new(cfg)
            },
            request_response: {
                let cfg = request_response::Config::default()
                    .with_max_concurrent_streams(10);
                request_response::cbor::Behaviour::<GreetRequest, GreetResponse>::new(
                    [(StreamProtocol::new(PROTOCOL), ProtocolSupport::Full)], cfg)
            },
        })?
        .with_swarm_config(|c| c.with_idle_connection_timeout(Duration::from_secs(60)))
        .build();

    if let Some(addr) = std::env::args().nth(1) {
        let remote: Multiaddr = addr.parse()?;
        swarm.dial(remote)?;
    }

    swarm.listen_on("/ip4/0.0.0.0/udp/0/quic-v1".parse()?)?;

<<<<<<< HEAD
    // set up a timer to tick every 10 seconds
    let mut timer = Box::pin(stream::unfold(interval(Duration::from_secs(10)), |mut interval| async {
        interval.tick().await;
        Some(((), interval))
    }));

    let mut peers = Box::pin(BTreeMap::<PeerId, Multiaddr>::default());
    let mut clients = Box::pin(BTreeMap::<PeerId, Multiaddr>::default());
=======
    // set up a timer to tick every 30 seconds
    let mut timer = interval(Duration::from_secs(5));
    let mut seen = Box::pin(BTreeSet::default());
    let mut peers = Box::pin(BTreeSet::default());
>>>>>>> b0a75c3a
    let mut my_addr = Box::pin(Multiaddr::empty());

    loop {
        select! {
<<<<<<< HEAD
            Some(_) = timer.next() => {
                let connected: Vec<PeerId> = swarm.connected_peers().cloned().collect();
                if !connected.is_empty() {
                    println!("Greeting {} Peers!", connected.len());
                    for peer_id in &connected {
                        match peers.get(peer_id) {
                            Some(address) => {
                                println!("Greeting: {peer_id}");
                                swarm.behaviour_mut()
                                    .request_response
                                    .send_request(peer_id, GreetRequest { message: format!("Hello!!"), address: address.clone() });
                            }
                            None => {
                                println!("Peer {peer_id} not in list of peers");
                            }
=======
            _ = timer.tick() => {
                if !connected.is_empty() {
                    println!("Greeting Peers!");
                    let connected: Vec<PeerId> = swarm.connected_peers().cloned().collect();
                    for peer_id in &connected {
                        if peers.contains(peer_id) {
                            println!("Greeting: {peer_id}");
                            swarm.behaviour_mut()
                                .request_response
                                .send_request(peer_id, GreetRequest { message: format!("Hello from {my_addr}") });
>>>>>>> b0a75c3a
                        }
                    }
                }
            }
            event = swarm.select_next_some() => match event {
                SwarmEvent::Behaviour(BehaviourEvent::RequestResponse(request_response::Event::Message { peer, message })) => match message {
                    request_response::Message::Request { request, channel, .. } => {
                        let req: GreetRequest = request;
                        println!("Request from {}: {}", &req.address, req.message);
                        let address = clients.get(&peer).unwrap_or(&Multiaddr::empty()).clone();
                        swarm.behaviour_mut()
                            .request_response
                            .send_response(channel, GreetResponse { message: format!("Hello Back!!"), address: address.clone() })
                            .expect("peer connection closed?");
                        *my_addr = req.address;

                    }
                    request_response::Message::Response { response, .. } => {
                        let resp: GreetResponse = response;
                        println!("Response from {}: {}", resp.address, resp.message);
                        *my_addr = resp.address;
                    }
                }
                SwarmEvent::Behaviour(BehaviourEvent::Identify(identify::Event::Received { peer_id, info })) => {
                    if peer_id != local_peer_id {
                        if info.protocol_version == PROTOCOL.to_string() {
                            println!("Peer {peer_id} speaks our protocol");
                        } else {
                            println!("{peer_id} doesn't speak our protocol");
                            println!("Disconnecting from {peer_id}");
                            peers.remove(&peer_id);
                            swarm.disconnect_peer_id(peer_id).expect(&format!("failed to disconnect from {peer_id}"));
                        }
                    }
                }
                SwarmEvent::NewListenAddr { address, .. } => {
                    println!("Local peer is listening on {address}");
                    *my_addr = address;
                }
                SwarmEvent::Dialing { peer_id, .. } => {
                    if let Some(peer_id) = peer_id {
                        println!("Dialing {peer_id}");
                    }
                }
                SwarmEvent::ConnectionEstablished { peer_id, endpoint, .. } => {
                    match endpoint {
                        ConnectedPoint::Dialer { address, .. } => {
                            println!("Successfully dialed to {peer_id}: {address}");
                            peers.insert(peer_id, address.clone());
                        }
                        ConnectedPoint::Listener { send_back_addr, .. } => {
                            clients.insert(peer_id, send_back_addr.clone());
                            println!("Successfully received dial from {peer_id}: {send_back_addr}");

                            println!("Dialing back...");
                            swarm.dial(send_back_addr)?;
                        }
                    }
                }
                SwarmEvent::ConnectionClosed { peer_id, connection_id, .. } => {
                    println!("Connection to {peer_id}:{connection_id} closed");
                    clients.remove(&peer_id);
                    peers.remove(&peer_id);
                }
                SwarmEvent::ExternalAddrConfirmed { address } => {
                    println!("External address confirmed as {address}");
                    *my_addr = address;
                }
                _ => {}
            }
        }
    }
}<|MERGE_RESOLUTION|>--- conflicted
+++ resolved
@@ -1,10 +1,6 @@
 use libp2p::{
-<<<<<<< HEAD
     core::ConnectedPoint,
     futures::{stream, StreamExt},
-=======
-    futures::StreamExt,
->>>>>>> b0a75c3a
     identify,
     identity,
     Multiaddr,
@@ -77,27 +73,15 @@
 
     swarm.listen_on("/ip4/0.0.0.0/udp/0/quic-v1".parse()?)?;
 
-<<<<<<< HEAD
-    // set up a timer to tick every 10 seconds
-    let mut timer = Box::pin(stream::unfold(interval(Duration::from_secs(10)), |mut interval| async {
-        interval.tick().await;
-        Some(((), interval))
-    }));
-
-    let mut peers = Box::pin(BTreeMap::<PeerId, Multiaddr>::default());
-    let mut clients = Box::pin(BTreeMap::<PeerId, Multiaddr>::default());
-=======
     // set up a timer to tick every 30 seconds
     let mut timer = interval(Duration::from_secs(5));
     let mut seen = Box::pin(BTreeSet::default());
     let mut peers = Box::pin(BTreeSet::default());
->>>>>>> b0a75c3a
     let mut my_addr = Box::pin(Multiaddr::empty());
 
     loop {
         select! {
-<<<<<<< HEAD
-            Some(_) = timer.next() => {
+            _ = timer.next() => {
                 let connected: Vec<PeerId> = swarm.connected_peers().cloned().collect();
                 if !connected.is_empty() {
                     println!("Greeting {} Peers!", connected.len());
@@ -112,18 +96,6 @@
                             None => {
                                 println!("Peer {peer_id} not in list of peers");
                             }
-=======
-            _ = timer.tick() => {
-                if !connected.is_empty() {
-                    println!("Greeting Peers!");
-                    let connected: Vec<PeerId> = swarm.connected_peers().cloned().collect();
-                    for peer_id in &connected {
-                        if peers.contains(peer_id) {
-                            println!("Greeting: {peer_id}");
-                            swarm.behaviour_mut()
-                                .request_response
-                                .send_request(peer_id, GreetRequest { message: format!("Hello from {my_addr}") });
->>>>>>> b0a75c3a
                         }
                     }
                 }
